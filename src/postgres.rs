use num::Zero;

use crate::Decimal;

use ::postgres::{to_sql_checked, types::*};

use std::{convert::TryInto, error, fmt, result::*};

use crate::decimal::{div_by_u32, is_all_zero, mul_by_u32};

const DECIMALS: [Decimal; 15] = [
    Decimal::from_parts(1, 0, 0, false, 28),
    Decimal::from_parts(1, 0, 0, false, 24),
    Decimal::from_parts(1, 0, 0, false, 20),
    Decimal::from_parts(1, 0, 0, false, 16),
    Decimal::from_parts(1, 0, 0, false, 12),
    Decimal::from_parts(1, 0, 0, false, 8),
    Decimal::from_parts(1, 0, 0, false, 4),
    Decimal::from_parts(1, 0, 0, false, 0),
    Decimal::from_parts(1_0000, 0, 0, false, 0),
    Decimal::from_parts(1_0000_0000, 0, 0, false, 0),
    Decimal::from_parts(
        1_0000_0000_0000u64 as u32,
        (1_0000_0000_0000u64 >> 32) as u32,
        0,
        false,
        0,
    ),
    Decimal::from_parts(
        1_0000_0000_0000_0000u64 as u32,
        (1_0000_0000_0000_0000u64 >> 32) as u32,
        0,
        false,
        0,
    ),
    Decimal::from_parts(1661992960, 1808227885, 5, false, 0),
    Decimal::from_parts(2701131776, 466537709, 54210, false, 0),
    Decimal::from_parts(268435456, 1042612833, 542101086, false, 0),
];

#[derive(Debug, Clone, Copy)]
pub struct InvalidDecimal;

impl fmt::Display for InvalidDecimal {
    fn fmt(&self, fmt: &mut fmt::Formatter) -> fmt::Result {
        fmt.write_str(error::Error::description(self))
    }
}

impl error::Error for InvalidDecimal {
    fn description(&self) -> &str {
        "Invalid Decimal"
    }
}

<<<<<<< HEAD
impl FromSql for Decimal {
    // Decimals are represented as follows:
    // Header:
    //  u16 numGroups
    //  i16 weightFirstGroup (10000^weight)
    //  u16 sign (0x0000 = positive, 0x4000 = negative, 0xC000 = NaN)
    //  i16 dscale. Number of digits (in base 10) to print after decimal separator
    //
    //  Psuedo code :
    //  const Decimals [
    //          0.0000000000000000000000000001,
    //          0.000000000000000000000001,
    //          0.00000000000000000001,
    //          0.0000000000000001,
    //          0.000000000001,
    //          0.00000001,
    //          0.0001,
    //          1,
    //          10000,
    //          100000000,
    //          1000000000000,
    //          10000000000000000,
    //          100000000000000000000,
    //          1000000000000000000000000,
    //          10000000000000000000000000000
    //  ]
    //  overflow = false
    //  result = 0
    //  for i = 0, weight = weightFirstGroup + 7; i < numGroups; i++, weight--
    //    group = read.u16
    //    if weight < 0 or weight > MaxNum
    //       overflow = true
    //    else
    //       result += Decimals[weight] * group
    //  sign == 0x4000 ? -result : result

    // So if we were to take the number: 3950.123456
    //
    //  Stored on Disk:
    //    00 03 00 00 00 00 00 06 0F 6E 04 D2 15 E0
    //
    //  Number of groups: 00 03
    //  Weight of first group: 00 00
    //  Sign: 00 00
    //  DScale: 00 06
    //
    // 0F 6E = 3950
    //   result = result + 3950 * 1;
    // 04 D2 = 1234
    //   result = result + 1234 * 0.0001;
    // 15 E0 = 5600
    //   result = result + 5600 * 0.00000001;
    //

    fn from_sql(_: &Type, raw: &[u8]) -> Result<Decimal, Box<dyn error::Error + 'static + Sync + Send>> {
        let mut raw = Cursor::new(raw);
        let num_groups = raw.read_u16::<BigEndian>()?;
        let weight = raw.read_i16::<BigEndian>()?; // 10000^weight
                                                   // Sign: 0x0000 = positive, 0x4000 = negative, 0xC000 = NaN
        let sign = raw.read_u16::<BigEndian>()?;
=======
struct PostgresDecimal<D> {
    neg: bool,
    weight: i16,
    scale: u16,
    digits: D,
}

impl Decimal {
    fn from_postgres<D: ExactSizeIterator<Item = u16>>(
        PostgresDecimal {
            neg,
            weight,
            scale,
            digits,
        }: PostgresDecimal<D>,
    ) -> Result<Self, InvalidDecimal> {
        let num_groups = digits.len() as u16;
>>>>>>> 5745595b
        // Number of digits (in base 10) to print after decimal separator
        let fixed_scale = scale as i32;

        // Read all of the groups
        let mut groups = digits
            .into_iter()
            .map(|d| Decimal::new(d as i64, 0))
            .collect::<Vec<_>>();
        groups.reverse();

        // Now process the number
        let mut result = Decimal::zero();
        for (index, group) in groups.iter().enumerate() {
            result = result + (DECIMALS[index + 7] * group);
        }

        // Finally, adjust for the scale
        let mut scale = (num_groups as i16 - weight - 1) as i32 * 4;
        // Scale could be negative
        if scale < 0 {
            result *= Decimal::new(10i64.pow((-scale) as u32), 0);
            scale = 0;
        } else if scale > fixed_scale {
            result /= Decimal::new(10i64.pow((scale - fixed_scale) as u32), 0);
            scale = fixed_scale;
        }

        // Create the decimal
        if result.set_scale(scale as u32).is_err() {
            return Err(InvalidDecimal);
        }
        result.set_sign(!neg);

        // Normalize by truncating any trailing 0's from the decimal representation
        Ok(result.normalize())
    }

<<<<<<< HEAD
    fn accepts(ty: &Type) -> bool {
        match *ty {
            NUMERIC => true,
            _ => false,
        }
    }
}

impl ToSql for Decimal {
    fn to_sql(&self, _: &Type, out: &mut Vec<u8>) -> Result<IsNull, Box<dyn error::Error + 'static + Sync + Send>> {
        // If it's zero we can short cut with a u64
=======
    fn to_postgres(self) -> PostgresDecimal<Vec<i16>> {
>>>>>>> 5745595b
        if self.is_zero() {
            return PostgresDecimal {
                neg: false,
                weight: 0,
                scale: 0,
                digits: vec![0],
            };
        }
        let scale = self.scale() as u16;

        let groups_diff = scale & 0x3; // groups_diff = scale % 4
        let mut fractional_groups_count = (scale >> 2) as isize; // fractional_groups_count = scale / 4
        fractional_groups_count += if groups_diff > 0 { 1 } else { 0 };

        let mut mantissa = self.mantissa_array4();

        if groups_diff > 0 {
            let remainder = 4 - groups_diff;
            let power = 10u32.pow(u32::from(remainder));
            mul_by_u32(&mut mantissa, power);
        }

        // array to store max mantissa of Decimal in Postgres decimal format
        const MAX_GROUP_COUNT: usize = 8;
        let mut digits = Vec::with_capacity(MAX_GROUP_COUNT);

        while !is_all_zero(&mantissa) {
            let digit = div_by_u32(&mut mantissa, 10000) as u16;
            digits.push(digit.try_into().unwrap());
        }
        digits.reverse();

        let whole_portion_len = digits.len() as isize - fractional_groups_count;
        let weight = if whole_portion_len < 0 {
            -(fractional_groups_count as i16)
        } else {
            whole_portion_len as i16 - 1
        };

        PostgresDecimal {
            neg: self.is_sign_negative(),
            digits,
            scale,
            weight,
        }
    }
}

#[cfg(feature = "diesel")]
mod diesel {
    use super::*;

    use ::diesel::{
        deserialize::{self, FromSql},
        pg::data_types::PgNumeric,
        pg::Pg,
        serialize::{self, Output, ToSql},
        sql_types::Numeric,
    };
    use ::std::{
        convert::{TryFrom, TryInto},
        io::Write,
    };

    impl<'a> TryFrom<&'a PgNumeric> for Decimal {
        type Error = Box<error::Error + Send + Sync>;

        fn try_from(numeric: &'a PgNumeric) -> deserialize::Result<Self> {
            let (neg, weight, scale, digits) = match *numeric {
                PgNumeric::Positive {
                    weight,
                    scale,
                    ref digits,
                } => (false, weight, scale, digits),
                PgNumeric::Negative {
                    weight,
                    scale,
                    ref digits,
                } => (true, weight, scale, digits),
                PgNumeric::NaN => return Err(Box::from("NaN is not supported in Decimal")),
            };

            Ok(Self::from_postgres(PostgresDecimal {
                neg,
                weight,
                scale,
                digits: digits.iter().copied().map(|v| v.try_into().unwrap()),
            })
            .map_err(Box::new)?)
        }
    }

    impl TryFrom<PgNumeric> for Decimal {
        type Error = Box<error::Error + Send + Sync>;

        fn try_from(numeric: PgNumeric) -> deserialize::Result<Self> {
            (&numeric).try_into()
        }
    }

    impl<'a> From<&'a Decimal> for PgNumeric {
        // NOTE(clippy): Clippy suggests to replace the `.take_while(|i| i.is_zero())`
        // with `.take_while(Zero::is_zero)`, but that's a false positive.
        // The closure gets an `&&i16` due to autoderef `<i16 as Zero>::is_zero(&self) -> bool`
        // is called. There is no impl for `&i16` that would work with this closure.
        #[allow(clippy::assign_op_pattern, clippy::redundant_closure)]
        fn from(decimal: &'a Decimal) -> Self {
            let PostgresDecimal {
                neg,
                weight,
                scale,
                digits,
            } = decimal.to_postgres();

            let digits = digits.into_iter().map(|v| v.try_into().unwrap()).collect();

            if neg {
                PgNumeric::Negative { digits, scale, weight }
            } else {
                PgNumeric::Positive { digits, scale, weight }
            }
        }
    }

    impl From<Decimal> for PgNumeric {
        fn from(bigdecimal: Decimal) -> Self {
            (&bigdecimal).into()
        }
    }

    impl ToSql<Numeric, Pg> for Decimal {
        fn to_sql<W: Write>(&self, out: &mut Output<W, Pg>) -> serialize::Result {
            let numeric = PgNumeric::from(self);
            ToSql::<Numeric, Pg>::to_sql(&numeric, out)
        }
    }

    impl FromSql<Numeric, Pg> for Decimal {
        fn from_sql(numeric: Option<&[u8]>) -> deserialize::Result<Self> {
            PgNumeric::from_sql(numeric)?.try_into()
        }
    }

    #[cfg(test)]
    mod tests {
        use super::*;
        use std::str::FromStr;

        #[test]
        fn decimal_to_pgnumeric_converts_digits_to_base_10000() {
            let decimal = Decimal::from_str("1").unwrap();
            let expected = PgNumeric::Positive {
                weight: 0,
                scale: 0,
                digits: vec![1],
            };
            assert_eq!(expected, decimal.into());

            let decimal = Decimal::from_str("10").unwrap();
            let expected = PgNumeric::Positive {
                weight: 0,
                scale: 0,
                digits: vec![10],
            };
            assert_eq!(expected, decimal.into());

            let decimal = Decimal::from_str("10000").unwrap();
            let expected = PgNumeric::Positive {
                weight: 1,
                scale: 0,
                digits: vec![1, 0],
            };
            assert_eq!(expected, decimal.into());

            let decimal = Decimal::from_str("10001").unwrap();
            let expected = PgNumeric::Positive {
                weight: 1,
                scale: 0,
                digits: vec![1, 1],
            };
            assert_eq!(expected, decimal.into());

            let decimal = Decimal::from_str("100000000").unwrap();
            let expected = PgNumeric::Positive {
                weight: 2,
                scale: 0,
                digits: vec![1, 0, 0],
            };
            assert_eq!(expected, decimal.into());
        }

        #[test]
        fn decimal_to_pg_numeric_properly_adjusts_scale() {
            let decimal = Decimal::from_str("1").unwrap();
            let expected = PgNumeric::Positive {
                weight: 0,
                scale: 0,
                digits: vec![1],
            };
            assert_eq!(expected, decimal.into());

            let decimal = Decimal::from_str("1.0").unwrap();
            let expected = PgNumeric::Positive {
                weight: 0,
                scale: 1,
                digits: vec![1, 0],
            };
            assert_eq!(expected, decimal.into());

            let decimal = Decimal::from_str("1.1").unwrap();
            let expected = PgNumeric::Positive {
                weight: 0,
                scale: 1,
                digits: vec![1, 1000],
            };
            assert_eq!(expected, decimal.into());

            let decimal = Decimal::from_str("1.10").unwrap();
            let expected = PgNumeric::Positive {
                weight: 0,
                scale: 2,
                digits: vec![1, 1000],
            };
            assert_eq!(expected, decimal.into());

            let decimal = Decimal::from_str("100000000.0001").unwrap();
            let expected = PgNumeric::Positive {
                weight: 2,
                scale: 4,
                digits: vec![1, 0, 0, 1],
            };
            assert_eq!(expected, decimal.into());

            let decimal = Decimal::from_str("0.1").unwrap();
            let expected = PgNumeric::Positive {
                weight: -1,
                scale: 1,
                digits: vec![1000],
            };
            assert_eq!(expected, decimal.into());
        }

        #[test]
        #[cfg(feature = "unstable")]
        fn decimal_to_pg_numeric_retains_sign() {
            let decimal = Decimal::from_str("123.456").unwrap();
            let expected = PgNumeric::Positive {
                weight: 0,
                scale: 3,
                digits: vec![123, 4560],
            };
            assert_eq!(expected, decimal.into());

            let decimal = Decimal::from_str("-123.456").unwrap();
            let expected = PgNumeric::Negative {
                weight: 0,
                scale: 3,
                digits: vec![123, 4560],
            };
            assert_eq!(expected, decimal.into());
        }

        #[test]
        fn pg_numeric_to_decimal_works() {
            let expected = Decimal::from_str("50").unwrap();
            let pg_numeric = PgNumeric::Positive {
                weight: 0,
                scale: 0,
                digits: vec![50],
            };
            let res: Decimal = pg_numeric.try_into().unwrap();
            assert_eq!(res, expected);
            let expected = Decimal::from_str("123.456").unwrap();
            let pg_numeric = PgNumeric::Positive {
                weight: 0,
                scale: 3,
                digits: vec![123, 4560],
            };
            let res: Decimal = pg_numeric.try_into().unwrap();
            assert_eq!(res, expected);

            let expected = Decimal::from_str("-56.78").unwrap();
            let pg_numeric = PgNumeric::Negative {
                weight: 0,
                scale: 2,
                digits: vec![56, 7800],
            };
            let res: Decimal = pg_numeric.try_into().unwrap();
            assert_eq!(res, expected);
        }
    }
}

#[cfg(feature = "postgres")]
mod postgres {
    use super::*;

    use ::byteorder::{BigEndian, ReadBytesExt, WriteBytesExt};
    use ::postgres::{to_sql_checked, types::*};
    use ::std::io::Cursor;

    impl FromSql for Decimal {
        // Decimals are represented as follows:
        // Header:
        //  u16 numGroups
        //  i16 weightFirstGroup (10000^weight)
        //  u16 sign (0x0000 = positive, 0x4000 = negative, 0xC000 = NaN)
        //  i16 dscale. Number of digits (in base 10) to print after decimal separator
        //
        //  Psuedo code :
        //  const Decimals [
        //          0.0000000000000000000000000001,
        //          0.000000000000000000000001,
        //          0.00000000000000000001,
        //          0.0000000000000001,
        //          0.000000000001,
        //          0.00000001,
        //          0.0001,
        //          1,
        //          10000,
        //          100000000,
        //          1000000000000,
        //          10000000000000000,
        //          100000000000000000000,
        //          1000000000000000000000000,
        //          10000000000000000000000000000
        //  ]
        //  overflow = false
        //  result = 0
        //  for i = 0, weight = weightFirstGroup + 7; i < numGroups; i++, weight--
        //    group = read.u16
        //    if weight < 0 or weight > MaxNum
        //       overflow = true
        //    else
        //       result += Decimals[weight] * group
        //  sign == 0x4000 ? -result : result

        // So if we were to take the number: 3950.123456
        //
        //  Stored on Disk:
        //    00 03 00 00 00 00 00 06 0F 6E 04 D2 15 E0
        //
        //  Number of groups: 00 03
        //  Weight of first group: 00 00
        //  Sign: 00 00
        //  DScale: 00 06
        //
        // 0F 6E = 3950
        //   result = result + 3950 * 1;
        // 04 D2 = 1234
        //   result = result + 1234 * 0.0001;
        // 15 E0 = 5600
        //   result = result + 5600 * 0.00000001;
        //

        fn from_sql(_: &Type, raw: &[u8]) -> Result<Decimal, Box<error::Error + 'static + Sync + Send>> {
            let mut raw = Cursor::new(raw);
            let num_groups = raw.read_u16::<BigEndian>()?;
            let weight = raw.read_i16::<BigEndian>()?; // 10000^weight
                                                       // Sign: 0x0000 = positive, 0x4000 = negative, 0xC000 = NaN
            let sign = raw.read_u16::<BigEndian>()?;
            // Number of digits (in base 10) to print after decimal separator
            let scale = raw.read_u16::<BigEndian>()?;

            // Read all of the groups
            let mut groups = Vec::new();
            for _ in 0..num_groups as usize {
                groups.push(raw.read_u16::<BigEndian>()?);
            }

            Ok(Self::from_postgres(PostgresDecimal {
                neg: sign == 0x4000,
                weight,
                scale,
                digits: groups.into_iter(),
            })
            .map_err(Box::new)?)
        }

        fn accepts(ty: &Type) -> bool {
            match *ty {
                NUMERIC => true,
                _ => false,
            }
        }
    }

    impl ToSql for Decimal {
        fn to_sql(&self, _: &Type, out: &mut Vec<u8>) -> Result<IsNull, Box<error::Error + 'static + Sync + Send>> {
            let PostgresDecimal {
                neg,
                weight,
                scale,
                digits,
            } = self.to_postgres();

            let num_digits = digits.len();

            // Number of groups
            out.write_u16::<BigEndian>(num_digits.try_into().unwrap())?;
            // Weight of first group
            out.write_i16::<BigEndian>(weight)?;
            // Sign
            out.write_u16::<BigEndian>(if neg { 0x4000 } else { 0x0000 })?;
            // DScale
            out.write_u16::<BigEndian>(scale)?;
            // Now process the number
            for digit in digits[0..num_digits].iter() {
                out.write_i16::<BigEndian>(*digit)?;
            }

            Ok(IsNull::No)
        }

        fn accepts(ty: &Type) -> bool {
            match *ty {
                NUMERIC => true,
                _ => false,
            }
        }

        to_sql_checked!();
    }

    #[cfg(test)]
    mod test {
        use super::*;

        use ::postgres::{Connection, TlsMode};

        use std::str::FromStr;

        pub static TEST_DECIMALS: &[(u32, u32, &str, &str)] = &[
            // precision, scale, sent, expected
            (35, 6, "3950.123456", "3950.123456"),
            (35, 2, "3950.123456", "3950.12"),
            (35, 2, "3950.1256", "3950.13"),
            (10, 2, "3950.123456", "3950.12"),
            (35, 6, "3950", "3950"),
            (4, 0, "3950", "3950"),
            (35, 6, "0.1", "0.1"),
            (35, 6, "0.01", "0.01"),
            (35, 6, "0.001", "0.001"),
            (35, 6, "0.0001", "0.0001"),
            (35, 6, "0.00001", "0.00001"),
            (35, 6, "0.000001", "0.000001"),
            (35, 6, "1", "1"),
            (35, 6, "-100", "-100"),
            (35, 6, "-123.456", "-123.456"),
            (35, 6, "119996.25", "119996.25"),
            (35, 6, "1000000", "1000000"),
            (35, 6, "9999999.99999", "9999999.99999"),
            (35, 6, "12340.56789", "12340.56789"),
            // 0xFFFF_FFFF_FFFF_FFFF_FFFF_FFFF (96 bit)
            (35, 6, "79228162514264337593543950335", "79228162514264337593543950335"),
            // 0x0FFF_FFFF_FFFF_FFFF_FFFF_FFFF (95 bit)
            (35, 6, "4951760157141521099596496895", "4951760157141521099596496895"),
            // 0x1000_0000_0000_0000_0000_0000
            (35, 6, "4951760157141521099596496896", "4951760157141521099596496896"),
            (35, 6, "18446744073709551615", "18446744073709551615"),
            (35, 6, "-18446744073709551615", "-18446744073709551615"),
            (35, 6, "0.10001", "0.10001"),
            (35, 6, "0.12345", "0.12345"),
        ];

        #[test]
        fn ensure_equivalent_decimal_constants() {
            let expected_decimals = [
                Decimal::new(1, 28),
                Decimal::new(1, 24),
                Decimal::new(1, 20),
                Decimal::new(1, 16),
                Decimal::new(1, 12),
                Decimal::new(1, 8),
                Decimal::new(1, 4),
                Decimal::new(1, 0),
                Decimal::new(10000, 0),
                Decimal::new(100000000, 0),
                Decimal::new(1000000000000, 0),
                Decimal::new(10000000000000000, 0),
                Decimal::from_parts(1661992960, 1808227885, 5, false, 0),
                Decimal::from_parts(2701131776, 466537709, 54210, false, 0),
                Decimal::from_parts(268435456, 1042612833, 542101086, false, 0),
            ];

            assert_eq!(&expected_decimals[..], &DECIMALS[..]);
        }

        #[test]
        fn test_null() {
            let conn = match Connection::connect("postgres://postgres@localhost", TlsMode::None) {
                Ok(x) => x,
                Err(err) => panic!("{:#?}", err),
            };

            // Test NULL
            let stmt = match conn.prepare(&"SELECT NULL::numeric") {
                Ok(x) => x,
                Err(err) => panic!("{:#?}", err),
            };
            let result: Option<Decimal> = match stmt.query(&[]) {
                Ok(x) => x.iter().next().unwrap().get(0),
                Err(err) => panic!("{:#?}", err),
            };
            assert_eq!(None, result);
        }

        #[test]
        fn read_numeric_type() {
            let conn = match Connection::connect("postgres://postgres@localhost", TlsMode::None) {
                Ok(x) => x,
                Err(err) => panic!("{:#?}", err),
            };
            for &(precision, scale, sent, expected) in TEST_DECIMALS.iter() {
                let stmt = match conn.prepare(&*format!("SELECT {}::NUMERIC({}, {})", sent, precision, scale)) {
                    Ok(x) => x,
                    Err(err) => panic!("{:#?}", err),
                };
                let result: Decimal = match stmt.query(&[]) {
                    Ok(x) => x.iter().next().unwrap().get(0),
                    Err(err) => panic!("{:#?}", err),
                };
                assert_eq!(expected, result.to_string(), "NUMERIC({}, {})", precision, scale);
            }
        }

        #[test]
        fn write_numeric_type() {
            let conn = match Connection::connect("postgres://postgres@localhost", TlsMode::None) {
                Ok(x) => x,
                Err(err) => panic!("{:#?}", err),
            };
            for &(precision, scale, sent, expected) in TEST_DECIMALS.iter() {
                let stmt = match conn.prepare(&*format!("SELECT $1::NUMERIC({}, {})", precision, scale)) {
                    Ok(x) => x,
                    Err(err) => panic!("{:#?}", err),
                };
                let number = Decimal::from_str(sent).unwrap();
                let result: Decimal = match stmt.query(&[&number]) {
                    Ok(x) => x.iter().next().unwrap().get(0),
                    Err(err) => panic!("{:#?}", err),
                };
                assert_eq!(expected, result.to_string(), "NUMERIC({}, {})", precision, scale);
            }
        }

        #[test]
        fn numeric_overflow() {
            let tests = [(4, 4, "3950.1234")];
            let conn = match Connection::connect("postgres://postgres@localhost", TlsMode::None) {
                Ok(x) => x,
                Err(err) => panic!("{:#?}", err),
            };
            for &(precision, scale, sent) in tests.iter() {
                let stmt = match conn.prepare(&*format!("SELECT {}::NUMERIC({}, {})", sent, precision, scale)) {
                    Ok(x) => x,
                    Err(err) => panic!("{:#?}", err),
                };
                match stmt.query(&[]) {
                    Ok(_) => panic!(
                        "Expected numeric overflow for {}::NUMERIC({}, {})",
                        sent, precision, scale
                    ),
                    Err(err) => {
                        assert_eq!("22003", err.code().unwrap().code(), "Unexpected error code");
                    }
                };
            }
        }
    }
}<|MERGE_RESOLUTION|>--- conflicted
+++ resolved
@@ -53,68 +53,6 @@
     }
 }
 
-<<<<<<< HEAD
-impl FromSql for Decimal {
-    // Decimals are represented as follows:
-    // Header:
-    //  u16 numGroups
-    //  i16 weightFirstGroup (10000^weight)
-    //  u16 sign (0x0000 = positive, 0x4000 = negative, 0xC000 = NaN)
-    //  i16 dscale. Number of digits (in base 10) to print after decimal separator
-    //
-    //  Psuedo code :
-    //  const Decimals [
-    //          0.0000000000000000000000000001,
-    //          0.000000000000000000000001,
-    //          0.00000000000000000001,
-    //          0.0000000000000001,
-    //          0.000000000001,
-    //          0.00000001,
-    //          0.0001,
-    //          1,
-    //          10000,
-    //          100000000,
-    //          1000000000000,
-    //          10000000000000000,
-    //          100000000000000000000,
-    //          1000000000000000000000000,
-    //          10000000000000000000000000000
-    //  ]
-    //  overflow = false
-    //  result = 0
-    //  for i = 0, weight = weightFirstGroup + 7; i < numGroups; i++, weight--
-    //    group = read.u16
-    //    if weight < 0 or weight > MaxNum
-    //       overflow = true
-    //    else
-    //       result += Decimals[weight] * group
-    //  sign == 0x4000 ? -result : result
-
-    // So if we were to take the number: 3950.123456
-    //
-    //  Stored on Disk:
-    //    00 03 00 00 00 00 00 06 0F 6E 04 D2 15 E0
-    //
-    //  Number of groups: 00 03
-    //  Weight of first group: 00 00
-    //  Sign: 00 00
-    //  DScale: 00 06
-    //
-    // 0F 6E = 3950
-    //   result = result + 3950 * 1;
-    // 04 D2 = 1234
-    //   result = result + 1234 * 0.0001;
-    // 15 E0 = 5600
-    //   result = result + 5600 * 0.00000001;
-    //
-
-    fn from_sql(_: &Type, raw: &[u8]) -> Result<Decimal, Box<dyn error::Error + 'static + Sync + Send>> {
-        let mut raw = Cursor::new(raw);
-        let num_groups = raw.read_u16::<BigEndian>()?;
-        let weight = raw.read_i16::<BigEndian>()?; // 10000^weight
-                                                   // Sign: 0x0000 = positive, 0x4000 = negative, 0xC000 = NaN
-        let sign = raw.read_u16::<BigEndian>()?;
-=======
 struct PostgresDecimal<D> {
     neg: bool,
     weight: i16,
@@ -132,7 +70,6 @@
         }: PostgresDecimal<D>,
     ) -> Result<Self, InvalidDecimal> {
         let num_groups = digits.len() as u16;
->>>>>>> 5745595b
         // Number of digits (in base 10) to print after decimal separator
         let fixed_scale = scale as i32;
 
@@ -170,21 +107,7 @@
         Ok(result.normalize())
     }
 
-<<<<<<< HEAD
-    fn accepts(ty: &Type) -> bool {
-        match *ty {
-            NUMERIC => true,
-            _ => false,
-        }
-    }
-}
-
-impl ToSql for Decimal {
-    fn to_sql(&self, _: &Type, out: &mut Vec<u8>) -> Result<IsNull, Box<dyn error::Error + 'static + Sync + Send>> {
-        // If it's zero we can short cut with a u64
-=======
     fn to_postgres(self) -> PostgresDecimal<Vec<i16>> {
->>>>>>> 5745595b
         if self.is_zero() {
             return PostgresDecimal {
                 neg: false,
